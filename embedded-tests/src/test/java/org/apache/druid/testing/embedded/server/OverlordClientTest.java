--- conflicted
+++ resolved
@@ -212,30 +212,11 @@
   @Test
   public void test_postSupervisor_fails_ifRequiredExtensionIsNotLoaded()
   {
-<<<<<<< HEAD
-    final KafkaSupervisorSpec kafkaSupervisor = new KafkaSupervisorSpec(
-        null,
-        null,
-        DataSchema.builder().withDataSource(dataSource).build(),
-        null,
-        new KafkaSupervisorIOConfig(
-            "topic",
-            null,
-            new JsonInputFormat(null, null, null, null, null),
-            null, null, null,
-            Map.of("bootstrap.servers", "localhost:9092"),
-            null, null, null, null, null, null, null, null, null, null, null, null, null, null
-        ),
-        Map.of(),
-        null, null, null, null, null, null, null, null, null, null, null
-    );
-=======
     final KafkaSupervisorSpec kafkaSupervisor = MoreResources.Supervisor.KAFKA_JSON
         .get()
         .withDataSchema(schema -> schema.withTimestamp(new TimestampSpec(null, null, null)))
         .withIoConfig(ioConfig -> ioConfig.withConsumerProperties(Map.of("bootstrap.servers", "localhost")))
         .build(dataSource, "topic");
->>>>>>> ecd88453
 
     final Exception exception = Assertions.assertThrows(
         Exception.class,
