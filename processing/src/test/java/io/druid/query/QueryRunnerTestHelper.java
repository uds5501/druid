/*
 * Druid - a distributed column store.
 * Copyright (C) 2012, 2013  Metamarkets Group Inc.
 *
 * This program is free software; you can redistribute it and/or
 * modify it under the terms of the GNU General Public License
 * as published by the Free Software Foundation; either version 2
 * of the License, or (at your option) any later version.
 *
 * This program is distributed in the hope that it will be useful,
 * but WITHOUT ANY WARRANTY; without even the implied warranty of
 * MERCHANTABILITY or FITNESS FOR A PARTICULAR PURPOSE.  See the
 * GNU General Public License for more details.
 *
 * You should have received a copy of the GNU General Public License
 * along with this program; if not, write to the Free Software
 * Foundation, Inc., 51 Franklin Street, Fifth Floor, Boston, MA  02110-1301, USA.
 */

package io.druid.query;

import com.google.common.base.Function;
import com.google.common.collect.Lists;
import com.google.common.util.concurrent.ListenableFuture;
import io.druid.granularity.QueryGranularity;
import io.druid.query.aggregation.AggregatorFactory;
import io.druid.query.aggregation.CountAggregatorFactory;
import io.druid.query.aggregation.DoubleSumAggregatorFactory;
import io.druid.query.aggregation.JavaScriptAggregatorFactory;
import io.druid.query.aggregation.LongSumAggregatorFactory;
import io.druid.query.aggregation.cardinality.CardinalityAggregatorFactory;
import io.druid.query.aggregation.hyperloglog.HyperUniqueFinalizingPostAggregator;
import io.druid.query.aggregation.hyperloglog.HyperUniquesAggregatorFactory;
import io.druid.query.aggregation.post.ArithmeticPostAggregator;
import io.druid.query.aggregation.post.ConstantPostAggregator;
import io.druid.query.aggregation.post.FieldAccessPostAggregator;
import io.druid.query.spec.MultipleIntervalSegmentSpec;
import io.druid.query.spec.QuerySegmentSpec;
import io.druid.segment.IncrementalIndexSegment;
import io.druid.segment.QueryableIndex;
import io.druid.segment.QueryableIndexSegment;
import io.druid.segment.Segment;
import io.druid.segment.TestIndex;
import io.druid.segment.incremental.IncrementalIndex;
import org.joda.time.DateTime;
import org.joda.time.Interval;

import javax.annotation.Nullable;
import java.io.IOException;
import java.util.Arrays;
import java.util.Collection;
import java.util.List;

/**
 */
public class QueryRunnerTestHelper
{

  public static final QueryWatcher NOOP_QUERYWATCHER = new QueryWatcher()
  {
    @Override
    public void registerQuery(Query query, ListenableFuture future)
    {

    }
  };

  public static final String segmentId = "testSegment";
  public static final String dataSource = "testing";
  public static final UnionDataSource unionDataSource = new UnionDataSource(
      Lists.transform(
          Lists.newArrayList(dataSource, dataSource, dataSource, dataSource), new Function<String, TableDataSource>()
      {
        @Nullable
        @Override
        public TableDataSource apply(@Nullable String input)
        {
          return new TableDataSource(input);
        }
      }
      )
  );
  public static final QueryGranularity dayGran = QueryGranularity.DAY;
  public static final QueryGranularity allGran = QueryGranularity.ALL;
<<<<<<< HEAD
  public static final String marketDimension = "market";
=======
  public static final String marketDimension = "marKet";
>>>>>>> bb904328
  public static final String qualityDimension = "quality";
  public static final String placementDimension = "placement";
  public static final String placementishDimension = "placementish";
  public static final String indexMetric = "index";
  public static final String uniqueMetric = "uniques";
  public static final String addRowsIndexConstantMetric = "addRowsIndexConstant";
  public static String dependentPostAggMetric = "dependentPostAgg";
  public static final CountAggregatorFactory rowsCount = new CountAggregatorFactory("rows");
  public static final LongSumAggregatorFactory indexLongSum = new LongSumAggregatorFactory("index", "index");
  public static final DoubleSumAggregatorFactory indexDoubleSum = new DoubleSumAggregatorFactory("index", "index");
  public static final JavaScriptAggregatorFactory jsIndexSumIfPlacementishA = new JavaScriptAggregatorFactory(
      "nindex",
      Arrays.asList("placementish", "index"),
      "function aggregate(current, a, b) { if ((Array.isArray(a) && a.indexOf('a') > -1) || a === 'a') { return current + b; } else { return current; } }",
      "function reset() { return 0; }",
      "function combine(a, b) { return a + b; }"
  );
  public static final JavaScriptAggregatorFactory jsPlacementishCount = new JavaScriptAggregatorFactory(
      "pishcount",
      Arrays.asList("placementish", "index"),
      "function aggregate(current, a) { if (Array.isArray(a)) { return current + a.length; } else if (typeof a === 'string') { return current + 1; } else { return current; } }",
      "function reset() { return 0; }",
      "function combine(a, b) { return a + b; }"
  );
  public static final HyperUniquesAggregatorFactory qualityUniques = new HyperUniquesAggregatorFactory(
      "uniques",
      "quality_uniques"
  );
  public static final CardinalityAggregatorFactory qualityCardinality = new CardinalityAggregatorFactory(
      "cardinality",
      Arrays.asList("quality"),
      false
  );
  public static final ConstantPostAggregator constant = new ConstantPostAggregator("const", 1L, null);
  public static final FieldAccessPostAggregator rowsPostAgg = new FieldAccessPostAggregator("rows", "rows");
  public static final FieldAccessPostAggregator indexPostAgg = new FieldAccessPostAggregator("index", "index");
  public static final ArithmeticPostAggregator addRowsIndexConstant =
      new ArithmeticPostAggregator(
          addRowsIndexConstantMetric, "+", Lists.newArrayList(constant, rowsPostAgg, indexPostAgg)
      );
  // dependent on AddRowsIndexContact postAgg
  public static final ArithmeticPostAggregator dependentPostAgg = new ArithmeticPostAggregator(
      dependentPostAggMetric,
      "+",
      Lists.newArrayList(
          constant,
          new FieldAccessPostAggregator(addRowsIndexConstantMetric, addRowsIndexConstantMetric),
          new FieldAccessPostAggregator("rows", "rows")
      )
  );

  public static final String hyperUniqueFinalizingPostAggMetric = "hyperUniqueFinalizingPostAggMetric";
  public static ArithmeticPostAggregator hyperUniqueFinalizingPostAgg = new ArithmeticPostAggregator(
      hyperUniqueFinalizingPostAggMetric,
      "+",
      Lists.newArrayList(new HyperUniqueFinalizingPostAggregator(uniqueMetric), new ConstantPostAggregator(null, 1, 1))
  );

  public static final List<AggregatorFactory> commonAggregators = Arrays.asList(
      rowsCount,
      indexDoubleSum,
      qualityUniques
  );

  public static final double UNIQUES_9 = 9.019833517963864;
  public static final double UNIQUES_2 = 2.000977198748901d;
  public static final double UNIQUES_1 = 1.0002442201269182d;

  public static final String[] expectedFullOnIndexValues = new String[]{
      "4500.0", "6077.949111938477", "4922.488838195801", "5726.140853881836", "4698.468170166016",
      "4651.030891418457", "4398.145851135254", "4596.068244934082", "4434.630561828613", "0.0",
      "6162.801361083984", "5590.292701721191", "4994.298484802246", "5179.679672241211", "6288.556800842285",
      "6025.663551330566", "5772.855537414551", "5346.517524719238", "5497.331253051758", "5909.684387207031",
      "5862.711364746094", "5958.373008728027", "5224.882194519043", "5456.789611816406", "5456.095397949219",
      "4642.481948852539", "5023.572692871094", "5155.821723937988", "5350.3723220825195", "5236.997489929199",
      "4910.097717285156", "4507.608840942383", "4659.80500793457", "5354.878845214844", "4945.796455383301",
      "6459.080368041992", "4390.493583679199", "6545.758262634277", "6922.801231384277", "6023.452911376953",
      "6812.107475280762", "6368.713348388672", "6381.748748779297", "5631.245086669922", "4976.192253112793",
      "6541.463027954102", "5983.8513107299805", "5967.189498901367", "5567.139289855957", "4863.5944747924805",
      "4681.164360046387", "6122.321441650391", "5410.308860778809", "4846.676376342773", "5333.872688293457",
      "5013.053741455078", "4836.85563659668", "5264.486434936523", "4581.821243286133", "4680.233596801758",
      "4771.363662719727", "5038.354717254639", "4816.808464050293", "4684.095504760742", "5023.663467407227",
      "5889.72257232666", "4984.973915100098", "5664.220512390137", "5572.653915405273", "5537.123138427734",
      "5980.422874450684", "6243.834693908691", "5372.147285461426", "5690.728981018066", "5827.796455383301",
      "6141.0769119262695", "6082.3237228393555", "5678.771339416504", "6814.467971801758", "6626.151596069336",
      "5833.2095947265625", "4679.222328186035", "5367.9403076171875", "5410.445640563965", "5689.197135925293",
      "5240.5018310546875", "4790.912239074707", "4992.670921325684", "4796.888023376465", "5479.439590454102",
      "5506.567192077637", "4743.144546508789", "4913.282669067383", "4723.869743347168"
  };

  public static final DateTime skippedDay = new DateTime("2011-01-21T00:00:00.000Z");

  public static final QuerySegmentSpec firstToThird = new MultipleIntervalSegmentSpec(
      Arrays.asList(new Interval("2011-04-01T00:00:00.000Z/2011-04-03T00:00:00.000Z"))
  );
  public static final QuerySegmentSpec secondOnly = new MultipleIntervalSegmentSpec(
      Arrays.asList(new Interval("2011-04-02T00:00:00.000Z/P1D"))
  );
  public static final QuerySegmentSpec fullOnInterval = new MultipleIntervalSegmentSpec(
      Arrays.asList(new Interval("1970-01-01T00:00:00.000Z/2020-01-01T00:00:00.000Z"))
  );
  public static final QuerySegmentSpec emptyInterval = new MultipleIntervalSegmentSpec(
      Arrays.asList(new Interval("2020-04-02T00:00:00.000Z/P1D"))
  );

  @SuppressWarnings("unchecked")
  public static Collection<?> makeQueryRunners(
      QueryRunnerFactory factory
  )
      throws IOException
  {
    final IncrementalIndex rtIndex = TestIndex.getIncrementalTestIndex();
    final QueryableIndex mMappedTestIndex = TestIndex.getMMappedTestIndex();
    final QueryableIndex mergedRealtimeIndex = TestIndex.mergedRealtimeIndex();
    return Arrays.asList(
        new Object[][]{
            {
                makeQueryRunner(factory, new IncrementalIndexSegment(rtIndex, segmentId))
            },
            {
                makeQueryRunner(factory, new QueryableIndexSegment(segmentId, mMappedTestIndex))
            },
            {
                makeQueryRunner(factory, new QueryableIndexSegment(segmentId, mergedRealtimeIndex))
            }
        }
    );
  }

  @SuppressWarnings("unchecked")
  public static Collection<?> makeUnionQueryRunners(
      QueryRunnerFactory factory
  )
      throws IOException
  {
    final IncrementalIndex rtIndex = TestIndex.getIncrementalTestIndex();
    final QueryableIndex mMappedTestIndex = TestIndex.getMMappedTestIndex();
    final QueryableIndex mergedRealtimeIndex = TestIndex.mergedRealtimeIndex();
    return Arrays.asList(
        new Object[][]{
            {
                makeUnionQueryRunner(factory, new IncrementalIndexSegment(rtIndex, segmentId))
            },
            {
                makeUnionQueryRunner(factory, new QueryableIndexSegment(segmentId, mMappedTestIndex))
            },
            {
                makeUnionQueryRunner(factory, new QueryableIndexSegment(segmentId, mergedRealtimeIndex))
            }
        }
    );
  }

  public static <T> QueryRunner<T> makeQueryRunner(
      QueryRunnerFactory<T, Query<T>> factory,
      Segment adapter
  )
  {
    return new FinalizeResultsQueryRunner<T>(
        new BySegmentQueryRunner<T>(
            segmentId, adapter.getDataInterval().getStart(),
            factory.createRunner(adapter)
        ),
        factory.getToolchest()
    );
  }

  public static <T> QueryRunner<T> makeUnionQueryRunner(
      QueryRunnerFactory<T, Query<T>> factory,
      Segment adapter
  )
  {
    return new FinalizeResultsQueryRunner<T>(
        factory.getToolchest().postMergeQueryDecoration(
            factory.getToolchest().mergeResults(
                new UnionQueryRunner<T>(
                    new BySegmentQueryRunner<T>(
                        segmentId, adapter.getDataInterval().getStart(),
                        factory.createRunner(adapter)
                    ),
                    factory.getToolchest()
                )
            )
        ),
        factory.getToolchest()
    );
  }
}<|MERGE_RESOLUTION|>--- conflicted
+++ resolved
@@ -82,11 +82,7 @@
   );
   public static final QueryGranularity dayGran = QueryGranularity.DAY;
   public static final QueryGranularity allGran = QueryGranularity.ALL;
-<<<<<<< HEAD
-  public static final String marketDimension = "market";
-=======
   public static final String marketDimension = "marKet";
->>>>>>> bb904328
   public static final String qualityDimension = "quality";
   public static final String placementDimension = "placement";
   public static final String placementishDimension = "placementish";
